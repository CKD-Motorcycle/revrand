--- conflicted
+++ resolved
@@ -1,10 +1,6 @@
 from . import optimize
 from . import utils
-<<<<<<< HEAD
-from . import basis_functions as basis
-=======
 from . import basis_functions
->>>>>>> 83ebccbd
 from . import hadamard
 from . import classification
 from . import linalg
