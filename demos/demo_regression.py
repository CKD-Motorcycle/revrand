--- conflicted
+++ resolved
@@ -168,12 +168,8 @@
 
     llhood = likelihoods.Gaussian()
     lparams = [noise**2]
-<<<<<<< HEAD
-
-    params_glm = glm.learn(train_data, llhood, lparams, base, [lenscale],
-=======
-    params_glm = glm.learn(Xtrain, ytrain, llhood, lparams, base, hypers,
->>>>>>> a29c5c13
+
+    params_glm = glm.learn(train_data, llhood, lparams, base, hypers,
                            reg=reg, use_sgd=True, rate=rate, postcomp=10,
                            eta=eta, batchsize=batchsize, maxit=passes)
     Ey_g, Vf_g, Eyn, Eyx = glm.predict_meanvar(Xtest, llhood, base,
