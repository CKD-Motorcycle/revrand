#! /usr/bin/env python3
""" A La Carte GP and basis function demo. """

import matplotlib.pyplot as pl
import dora.regressors.gp as gp
import numpy as np
import logging

from revrand import basis_functions, regression, glm, likelihoods
from revrand.validation import mll, smse
from revrand.utils.datasets import gen_gausprocess_se

# Set up logging
logging.basicConfig(level=logging.INFO)
log = logging.getLogger(__name__)

# if demo run within spark environment, create context
hasSparkContext = False
try:
    from pyspark import SparkConf, SparkContext
    conf = (SparkConf()
         .setAppName("Spark regression Demo"))
    sc = SparkContext(conf = conf)
    sc.addPyFile(__file__)
    hasSparkContext = True
except ImportError:
    pass


def main():

    #
    # Settings
    #

    # Algorithmic properties
    nbases = 50
    lenscale = 1  # For all basis functions that take lengthscales
    lenscale2 = 0.5  # For the Combo basis
    noise = 1
    order = 7  # For polynomial basis
    rate = 0.9
    eta = 1e-5
    passes = 1000
    batchsize = 100
    reg = 1
    diagcov = False

    # np.random.seed(100)

    N = 500
    Ns = 250

    # Dataset selection
    # dataset = 'sinusoid'
    dataset = 'gp1D'

    # Dataset properties
    lenscale_true = 0.7  # For the gpdraw dataset
    noise_true = 0.1

    basis = 'RKS'
    # basis = 'FF'
    # basis = 'RBF'
    # basis = 'Linear'
    # basis = 'Poly'
    # basis = 'Combo'

    #
    # Make Data
    #

    # Sinusoid
    if dataset == 'sinusoid':
        Xtrain = np.linspace(-2 * np.pi, 2 * np.pi, N)[:, np.newaxis]
        ytrain = np.sin(Xtrain).flatten() + np.random.randn(N) * noise
        Xtest = np.linspace(-2 * np.pi, 2 * np.pi, Ns)[:, np.newaxis]
        ftest = np.sin(Xtest).flatten()

    # Random RBF GP
    elif dataset == 'gp1D':

        Xtrain, ytrain, Xtest, ftest = \
            gen_gausprocess_se(N, Ns, lenscale=lenscale_true, noise=noise_true)

    else:
        raise ValueError('Invalid dataset!')

    #
    # Make Bases
    #

    if basis == 'FF':
        base = basis_functions.FastFood(nbases, Xtrain.shape[1])
    elif basis == 'RKS':
        base = basis_functions.RandomRBF(nbases, Xtrain.shape[1])
    elif basis == 'RBF':
        base = basis_functions.RadialBasis(Xtrain)
    elif basis == 'Linear':
        base = basis_functions.LinearBasis(onescol=True)
    elif basis == 'Poly':
        base = basis_functions.PolynomialBasis(order)
    elif basis == 'Combo':
        base1 = basis_functions.RandomRBF(nbases, Xtrain.shape[1])
        base2 = basis_functions.LinearBasis(onescol=True)
        base3 = basis_functions.FastFood(nbases, Xtrain.shape[1])
        base = base1 + base2 + base3
    else:
        raise ValueError('Invalid basis!')

    #
    # Make real GP
    #

    kdef = lambda h, k: h(1e-5, 1e2, 1) * k('gaussian', h(1e-5, 1e5, lenscale))
    kfunc = gp.compose(kdef)

    # Set up optimisation
    learning_params = gp.OptConfig()
    learning_params.sigma = gp.auto_range(kdef)
    learning_params.noise = gp.Range([1e-5], [1e5], [1])
    learning_params.walltime = 60

    #
    # Learn regression parameters and predict
    #

    if basis == 'Linear' or basis == 'Poly':
        hypers = []
    elif basis == 'FF' or basis == 'RKS' or basis == 'RBF':
        hypers = [lenscale]
    elif basis == 'Combo':
        hypers = [lenscale, lenscale2]
    else:
        raise ValueError('Invalid basis!')

    # combine training data to single array
    train_data = np.hstack((ytrain[:, np.newaxis], Xtrain))

    # Evidence lower-bound A la Carte learning
<<<<<<< HEAD
    if not hasSparkContext:
        params_sgd = regression.learn_sgd(Xtrain, ytrain, base, hypers,
                                          var=noise**2, rate=rate, eta=eta,
                                          passes=passes, regulariser=reg,
                                          rank=rank, batchsize=batchsize)
        Ey_s, Vf_s, Vy_s = regression.predict(Xtest, base, *params_sgd)
        Sy_s = np.sqrt(Vy_s)
    else:
        n_partitions = 4
        data = sc.parallelize(train_data, n_partitions)
        params_sgd = regression.learn_sgd_spark(data, base, hypers,
                                          var=noise**2, rate=rate, eta=eta,
                                          passes=passes, regulariser=reg,
                                          rank=rank, batchsize=batchsize)
        Ey_s, Vf_s, Vy_s = regression.predict(Xtest, base, *params_sgd)
        Sy_s = np.sqrt(Vy_s)
=======
    params_sgd = regression.learn_sgd(Xtrain, ytrain, base, hypers,
                                      var=noise**2, rate=rate, eta=eta,
                                      passes=passes, regulariser=reg,
                                      diagcov=diagcov, batchsize=batchsize)
    Ey_s, Vf_s, Vy_s = regression.predict(Xtest, base, *params_sgd)
    Sy_s = np.sqrt(Vy_s)
>>>>>>> 06c5fe8e

    params_elbo = regression.learn(Xtrain, ytrain, base, hypers,
                                   diagcov=diagcov, var=noise**2,
                                   regulariser=reg)
    Ey_e, Vf_e, Vy_e = regression.predict(Xtest, base, *params_elbo)
    Sy_e = np.sqrt(Vy_e)

    #
    # Nonparametric variational inference GLM
    #

    llhood = likelihoods.Gaussian()
    lparams = [noise**2]

    params_glm = glm.learn(train_data, llhood, lparams, base, hypers,
                           reg=reg, use_sgd=True, rate=rate, postcomp=10,
                           eta=eta, batchsize=batchsize, maxit=passes)
    Ey_g, Vf_g, Eyn, Eyx = glm.predict_meanvar(Xtest, llhood, base,
                                               *params_glm)
    Vy_g = Vf_g + params_glm[2][0]
    Sy_g = np.sqrt(Vy_g)

    #
    # Learn GP and predict
    #

    hyper_params = gp.learn(Xtrain, ytrain, kfunc, learning_params)
    regressor = gp.condition(Xtrain, ytrain, kfunc, hyper_params)

    query = gp.query(Xtest, regressor)
    Ey_gp = gp.mean(regressor, query)
    Vf_gp = gp.variance(regressor, query)
    Vy_gp = Vf_gp + np.array(hyper_params[1])**2
    Sy_gp = np.sqrt(Vy_gp)

    #
    # Evaluate LL and SMSE
    #

    LL_sgd = mll(ftest, Ey_s, Vf_s)
    LL_elbo = mll(ftest, Ey_e, Vf_e)
    LL_gp = mll(ftest, Ey_gp, Vf_gp)
    LL_g = mll(ftest, Ey_g, Vy_g)

    smse_sgd = smse(ftest, Ey_s)
    smse_elbo = smse(ftest, Ey_e)
    smse_gp = smse(ftest, Ey_gp)
    smse_glm = smse(ftest, Ey_g)

    log.info("A la Carte (SGD), LL: {}, smse = {}, noise: {}, hypers: {}"
             .format(LL_sgd, smse_sgd, np.sqrt(params_sgd[3]), params_sgd[2]))
    log.info("A la Carte, LL: {}, smse = {}, noise: {}, hypers: {}"
             .format(LL_elbo, smse_elbo, np.sqrt(params_elbo[3]),
                     params_elbo[2]))
    log.info("GP, LL: {}, smse = {}, noise: {}, hypers: {}"
             .format(LL_gp, smse_gp, hyper_params[1], hyper_params[0]))
    log.info("GLM, LL: {}, smse = {}, noise: {}, hypers: {}"
             .format(LL_g, smse_glm, np.sqrt(params_glm[2][0]),
                     params_glm[3]))

    #
    # Plot
    #

    Xpl_t = Xtrain.flatten()
    Xpl_s = Xtest.flatten()

    # Training/Truth
    pl.plot(Xpl_t, ytrain, 'k.', label='Training')
    pl.plot(Xpl_s, ftest, 'k-', label='Truth')

    # SGD Regressor
    pl.plot(Xpl_s, Ey_s, 'r-', label='SGD Bayes linear reg.')
    pl.fill_between(Xpl_s, Ey_s - 2 * Sy_s, Ey_s + 2 * Sy_s, facecolor='none',
                    edgecolor='r', linestyle='--', label=None)

    # ELBO Regressor
    pl.plot(Xpl_s, Ey_e, 'g-', label='Bayes linear reg')
    pl.fill_between(Xpl_s, Ey_e - 2 * Sy_e, Ey_e + 2 * Sy_e, facecolor='none',
                    edgecolor='g', linestyle='--', label=None)

    # GP
    pl.plot(Xpl_s, Ey_gp, 'b-', label='GP')
    pl.fill_between(Xpl_s, Ey_gp - 2 * Sy_gp, Ey_gp + 2 * Sy_gp,
                    facecolor='none', edgecolor='b', linestyle='--',
                    label=None)

    # GLM Regressor
    pl.plot(Xpl_s, Ey_g, 'm-', label='GLM')
    pl.fill_between(Xpl_s, Ey_g - 2 * Sy_g, Ey_g + 2 * Sy_g, facecolor='none',
                    edgecolor='m', linestyle='--', label=None)

    pl.legend()

    pl.grid(True)
    pl.title('Regression demo')
    pl.ylabel('y')
    pl.xlabel('x')

    # f, (ax1, ax2) = pl.subplots(2)
    # ax1.imshow(params_sgd[1], interpolation='none')
    # ax1.set_title('SGD')

    # ax2.imshow(params_elbo[1], interpolation='none')
    # ax2.set_title('ELBO')
    # pl.colorbar

    pl.show()


if __name__ == "__main__":
    main()<|MERGE_RESOLUTION|>--- conflicted
+++ resolved
@@ -138,31 +138,21 @@
     train_data = np.hstack((ytrain[:, np.newaxis], Xtrain))
 
     # Evidence lower-bound A la Carte learning
-<<<<<<< HEAD
     if not hasSparkContext:
         params_sgd = regression.learn_sgd(Xtrain, ytrain, base, hypers,
                                           var=noise**2, rate=rate, eta=eta,
                                           passes=passes, regulariser=reg,
-                                          rank=rank, batchsize=batchsize)
+                                      	  diagcov=diagcov, batchsize=batchsize)
         Ey_s, Vf_s, Vy_s = regression.predict(Xtest, base, *params_sgd)
         Sy_s = np.sqrt(Vy_s)
     else:
-        n_partitions = 4
-        data = sc.parallelize(train_data, n_partitions)
+        data = sc.parallelize(train_data)
         params_sgd = regression.learn_sgd_spark(data, base, hypers,
                                           var=noise**2, rate=rate, eta=eta,
                                           passes=passes, regulariser=reg,
-                                          rank=rank, batchsize=batchsize)
+                                      	  diagcov=diagcov, batchsize=batchsize)
         Ey_s, Vf_s, Vy_s = regression.predict(Xtest, base, *params_sgd)
         Sy_s = np.sqrt(Vy_s)
-=======
-    params_sgd = regression.learn_sgd(Xtrain, ytrain, base, hypers,
-                                      var=noise**2, rate=rate, eta=eta,
-                                      passes=passes, regulariser=reg,
-                                      diagcov=diagcov, batchsize=batchsize)
-    Ey_s, Vf_s, Vy_s = regression.predict(Xtest, base, *params_sgd)
-    Sy_s = np.sqrt(Vy_s)
->>>>>>> 06c5fe8e
 
     params_elbo = regression.learn(Xtrain, ytrain, base, hypers,
                                    diagcov=diagcov, var=noise**2,
