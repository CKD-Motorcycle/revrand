#! /usr/bin/env python3
""" A La Carte GP and basis function demo. """

import logging
import numpy as np
import matplotlib.pyplot as pl
from pyalacarte import bases, regression
from pyalacarte.validation import mll, smse
from scipy.spatial.distance import cdist
import computers.gp as gp

# Set up logging
logging.basicConfig(level=logging.INFO)
log = logging.getLogger(__name__)


def main():

    #
    # Settings
    #

    # Algorithmic properties
<<<<<<< HEAD
    nbases = 500
    lenscale = 0.5  # For all basis functions that take lengthscales
    lenscale2 = 0.2  # For the Combo basis
    noise = 0.2
=======
    nbases = 300
    lenscale = 1  # For all basis functions that take lengthscales
    lenscale2 = 0.5  # For the Combo basis
    noise = 1
>>>>>>> 442050ab
    order = 5  # For polynomial basis
    rate = 0.9
    eta = 1e-5
    passes = 1000
    batchsize = 100
    reg = 1
    usegradients = True
    diagcov = False

    N = 500
    Ns = 250

    # Dataset selection
    # dataset = 'sinusoid'
    dataset = 'gp1D'

    # Dataset properties
    lenscale_true = 0.7  # For the gpdraw dataset
    noise_true = 0.1

    basis = 'RKS'
    # basis = 'FF'
    # basis = 'RBF'
    # basis = 'Linear'
    # basis = 'Poly'
    # basis = 'Combo'

    #
    # Make Data
    #

    # Sinusoid
    if dataset == 'sinusoid':
        Xtrain = np.linspace(-2 * np.pi, 2 * np.pi, N)[:, np.newaxis]
        ytrain = np.sin(Xtrain).flatten() + np.random.randn(N) * noise
        Xtest = np.linspace(-2 * np.pi, 2 * np.pi, Ns)[:, np.newaxis]
        ftest = np.sin(Xtest).flatten()

    # Random RBF GP
    elif dataset == 'gp1D':

        X = np.linspace(-2 * np.pi, 2 * np.pi, N)
        Xtrain = X[:, np.newaxis]
        Xtest = np.linspace(-2 * np.pi, 2 * np.pi, Ns)[:, np.newaxis]
        Xcat = np.vstack((Xtrain, Xtest))

        K = np.exp(-cdist(Xcat, Xcat, metric='sqeuclidean') /
                   (2 * lenscale_true**2))
        U, S, V = np.linalg.svd(K)
        L = U.dot(np.diag(np.sqrt(S))).dot(V)
        f = np.random.randn(N + Ns).dot(L)

        ytrain = f[0:N] + np.random.randn(N) * noise_true
        ftest = f[N:]

    else:
        raise ValueError('Invalid dataset!')

    #
    # Make Bases
    #

    if basis == 'FF':
        base = bases.FastFood(nbases, Xtrain.shape[1])
    elif basis == 'RKS':
        base = bases.RandomRBF(nbases, Xtrain.shape[1])
    elif basis == 'RBF':
        base = bases.RadialBasis(Xtrain)
    elif basis == 'Linear':
        base = bases.LinearBasis(onescol=True)
    elif basis == 'Poly':
        base = bases.PolynomialBasis(order)
    elif basis == 'Combo':
        base1 = bases.RandomRBF(nbases, Xtrain.shape[1])
        base2 = bases.LinearBasis(onescol=True)
        base3 = bases.FastFood(nbases, Xtrain.shape[1])
        base = base1 + base2 + base3
    else:
        raise ValueError('Invalid basis!')

    #
    # Make real GP
    #

    kdef = lambda h, k: h(1e-5, 1e2, 1) * k('gaussian', h(1e-5, 1e5, lenscale))
    kfunc = gp.compose(kdef)

    # Set up optimisation
    learning_params = gp.OptConfig()
    learning_params.sigma = gp.auto_range(kdef)
    learning_params.noise = gp.Range([1e-5], [1e5], [1])
    learning_params.walltime = 60

    #
    # Learn regression parameters and predict
    #

    if basis == 'Linear' or basis == 'Poly':
        hypers = ()
    elif basis == 'FF' or basis == 'RKS' or basis == 'RBF':
        hypers = (lenscale,)
    elif basis == 'Combo':
        hypers = (lenscale, lenscale2)
    else:
        raise ValueError('Invalid basis!')

    # Evidence lower-bound A la Carte learning
    params_sgd = regression.bayesreg_sgd(Xtrain, ytrain, base, hypers,
                                         var=noise**2, rate=rate, eta=eta,
                                         passes=passes, regulariser=reg,
                                         batchsize=batchsize)
    Ey_s, Vf_s, Vy_s = regression.bayesreg_predict(Xtest, base, *params_sgd)
    Sy_s = np.sqrt(Vy_s)

    params_elbo = regression.bayesreg_elbo(Xtrain, ytrain, base, hypers,
                                           diagcov=diagcov,
                                           usegradients=usegradients,
                                           regulariser=reg, var=noise**2)
    Ey_e, Vf_e, Vy_e = regression.bayesreg_predict(Xtest, base, *params_elbo)
    Sy_e = np.sqrt(Vy_e)

    #
    # Learn GP and predict
    #

    hyper_params = gp.learn(Xtrain, ytrain, kfunc, learning_params)
    regressor = gp.condition(Xtrain, ytrain, kfunc, hyper_params)

    query = gp.query(Xtest, regressor)
    Ey_gp = gp.mean(regressor, query)
    Vf_gp = gp.variance(regressor, query)
    Vy_gp = Vf_gp + np.array(hyper_params[1])**2
    Sy_gp = np.sqrt(Vy_gp)

    #
    # Evaluate LL
    #

    LL_sgd = mll(ftest, Ey_s, Vf_s)
    LL_elbo = mll(ftest, Ey_e, Vf_e)
    LL_gp = mll(ftest, Ey_gp, Vf_gp)
    smse_sgd = smse(ftest, Ey_s)
    smse_elbo = smse(ftest, Ey_e)
    smse_gp = smse(ftest, Ey_gp)

    log.info("A la Carte (SGD), LL: {}, smse = {}, noise: {}, hypers: {}"
             .format(LL_sgd, smse_sgd, np.sqrt(params_sgd[3]), params_sgd[2]))
    log.info("A la Cart, LL: {}, smse = {}, noise: {}, hypers: {}"
             .format(LL_elbo, smse_elbo, np.sqrt(params_elbo[3]),
                     params_elbo[2]))
    log.info("GP, LL: {}, smse = {}, noise: {}, hypers: {}"
             .format(LL_gp, smse_gp, hyper_params[1], hyper_params[0]))

    #
    # Plot
    #

    Xpl_t = Xtrain.flatten()
    Xpl_s = Xtest.flatten()

    # Training/Truth
    pl.plot(Xpl_t, ytrain, 'k.', Xpl_s, ftest, 'k-')

    # SGD Regressor
    pl.plot(Xpl_s, Ey_s, 'r-')
    pl.fill_between(Xpl_s, Ey_s - 2 * Sy_s, Ey_s + 2 * Sy_s, facecolor='none',
                    edgecolor='r', linestyle='--', label=None)

    # ELBO Regressor
    pl.plot(Xpl_s, Ey_e, 'g-')
    pl.fill_between(Xpl_s, Ey_e - 2 * Sy_e, Ey_e + 2 * Sy_e, facecolor='none',
                    edgecolor='g', linestyle='--', label=None)

    # GP
    pl.plot(Xpl_s, Ey_gp, 'b-')
    pl.fill_between(Xpl_s, Ey_gp - 2 * Sy_gp, Ey_gp + 2 * Sy_gp,
                    facecolor='none', edgecolor='b', linestyle='--',
                    label=None)

    pl.legend(['Training', 'Truth', 'A la Carte (SGD)', 'A la Carte (ELBO)',
               'GP'])

    pl.show()


if __name__ == "__main__":
    main()<|MERGE_RESOLUTION|>--- conflicted
+++ resolved
@@ -21,17 +21,10 @@
     #
 
     # Algorithmic properties
-<<<<<<< HEAD
-    nbases = 500
-    lenscale = 0.5  # For all basis functions that take lengthscales
-    lenscale2 = 0.2  # For the Combo basis
-    noise = 0.2
-=======
     nbases = 300
     lenscale = 1  # For all basis functions that take lengthscales
     lenscale2 = 0.5  # For the Combo basis
     noise = 1
->>>>>>> 442050ab
     order = 5  # For polynomial basis
     rate = 0.9
     eta = 1e-5
