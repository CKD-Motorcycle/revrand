--- conflicted
+++ resolved
@@ -1,3 +1,4 @@
+
 #! /usr/bin/env python3
 """ A La Carte GP Application to SARCOS dataset. """
 
@@ -67,12 +68,8 @@
     #                               passes=passes, batchsize=batchsize)
     llhood = likelihoods.Gaussian()
     lparams = [noise**2]
-<<<<<<< HEAD
     train_data = np.hstack((y_train[:, np.newaxis], X_train))
-    params = glm.learn(train_data, llhood, lparams, base, [lenARD],
-=======
-    params = glm.learn(X_train, y_train, llhood, lparams, base, lenARD,
->>>>>>> a29c5c13
+    params = glm.learn(train_data, llhood, lparams, base, lenARD,
                        postcomp=5, reg=regulariser, use_sgd=True, rate=rate,
                        eta=eta, batchsize=batchsize, maxit=passes)
 else:
