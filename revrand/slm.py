--- conflicted
+++ resolved
@@ -28,11 +28,7 @@
 
 
 def learn(X, y, basis, var=Parameter(1., Positive()),
-<<<<<<< HEAD
-          regulariser=Parameter(1., Positive()), tol=1e-6, maxit=1000):
-=======
           regulariser=Parameter(1., Positive()), tol=1e-8, maxiter=1000):
->>>>>>> f3f68990
     """
     Learn the parameters and hyperparameters of a Bayesian linear regressor.
 
