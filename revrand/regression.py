--- conflicted
+++ resolved
@@ -236,21 +236,21 @@
         is large.
     """
     return learn_sgd_(np.hstack((y[:, np.newaxis], X)), basis, bparams, var,
-                      regulariser, rank, gtol, passes, rate, eta, batchsize,
+                      regulariser, diagcov, gtol, passes, rate, eta, batchsize,
                       verbose, spark=False)
 
 
-def learn_sgd_spark(rdd, basis, bparams, var=1, regulariser=1., rank=None,
+def learn_sgd_spark(rdd, basis, bparams, var=1, regulariser=1., diagcov=False,
               gtol=1e-3, passes=100, rate=0.9, eta=1e-6, batchsize=100,
               verbose=True):
     """
     learn_sgd with spark
     """
-    return learn_sgd_(rdd, basis, bparams, var, regulariser, rank, gtol,
+    return learn_sgd_(rdd, basis, bparams, var, regulariser, diagcov, gtol,
                       passes, rate, eta, batchsize, verbose, spark=True)
 
 
-def learn_sgd_(data, basis, bparams, var=1, regulariser=1., rank=None,
+def learn_sgd_(data, basis, bparams, var=1, regulariser=1., diagcov=False,
               gtol=1e-3, passes=100, rate=0.9, eta=1e-6, batchsize=100,
               verbose=True, spark=False):
 
@@ -282,12 +282,7 @@
         B = N / M
 
         # Get Basis
-<<<<<<< HEAD
         Phi = bcBasis.value(X, *_theta)                      # Nb x D
-        PPdiag = (Phi**2).sum(axis=0)
-=======
-        Phi = basis(X, *_theta)                      # Nb x D
->>>>>>> 06c5fe8e
 
         # Common computations
         Err = y - Phi.dot(m)
@@ -347,15 +342,11 @@
 
         return -ELBO, [-dm, -dS, -dvar, -dlambda, dtheta]
 
-<<<<<<< HEAD
-    vparams = [minit, Sinit, Uinit, var, regulariser, bparams]
+    vparams = [minit, Sinit, var, regulariser, bparams]
 	
     # Broadcast variables
     bcBasis = sc.broadcast(basis)
 
-=======
-    vparams = [minit, Sinit, var, regulariser, bparams]
->>>>>>> 06c5fe8e
     bounds = [Bound(shape=minit.shape),
               Positive(shape=Sinit.shape) if diagcov else
               Bound(shape=Sinit.shape),
