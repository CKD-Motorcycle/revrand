"""
Reusable utility functions
"""

from .decorators import (vectorize_args, unvectorize_args, vectorize_result)
<<<<<<< HEAD
from .base import (flatten, unflatten, couple, decouple, nwise, map_indices, 
                   params_to_list, list_to_params, CatParameters, Bound, 
                   Positive, checktypes)
from .dummy_spark import (DummySparkContext,BroadcastVarWrapper)
=======
from .base import (flatten, unflatten, couple, decouple, nwise, map_indices)
>>>>>>> a29c5c13

__all__ = [
    'vectorize_args',
    'unvectorize_args',
    'vectorize_result',
    'flatten',
    'unflatten',
    'couple',
    'decouple',
    'nwise',
    'map_indices'
]

<|MERGE_RESOLUTION|>--- conflicted
+++ resolved
@@ -3,14 +3,8 @@
 """
 
 from .decorators import (vectorize_args, unvectorize_args, vectorize_result)
-<<<<<<< HEAD
-from .base import (flatten, unflatten, couple, decouple, nwise, map_indices, 
-                   params_to_list, list_to_params, CatParameters, Bound, 
-                   Positive, checktypes)
+from .base import (flatten, unflatten, couple, decouple, nwise, map_indices)
 from .dummy_spark import (DummySparkContext,BroadcastVarWrapper)
-=======
-from .base import (flatten, unflatten, couple, decouple, nwise, map_indices)
->>>>>>> a29c5c13
 
 __all__ = [
     'vectorize_args',
