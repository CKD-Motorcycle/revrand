
import numpy as np

from six.moves import map, range, zip
from functools import partial
from itertools import tee


class Bunch(dict):
    """
    Container object for datasets: dictionary-like object that exposes
    its keys as attributes.

    Examples
    --------
    >>> b = Bunch(foo=42, bar=10)
    >>> b == {'foo': 42, 'bar': 10}
    True
    >>> b.foo
    42
    >>> b.bar
    10
    >>> b['foo']
    42
    >>> b.baz = 61
    >>> b.baz
    61
    >>> b['baz']
    61
    """
    def __init__(self, **kwargs):
        dict.__init__(self, kwargs)
        self.__dict__ = self


<<<<<<< HEAD
class Bound(namedtuple('Bound', ['lower', 'upper'])):
    """
    Define bounds on a variable for the optimiser. This defaults to all
    real values allowed (i.e. no bounds).

    Parameters
    ----------
    lower : float
        The lower bound.
    upper : float
        The upper bound.

    Attributes
    ----------
    lower : float
        The lower bound.
    upper : float
        The upper bound.

    Examples
    --------
    >>> b = Bound(1e-10, upper=1e-5)
    >>> b
    Bound(lower=1e-10, upper=1e-05)
    >>> b.lower
    1e-10
    >>> b.upper
    1e-05
    >>> isinstance(b, tuple)
    True
    >>> tuple(b)
    (1e-10, 1e-05)
    >>> lower, upper = b
    >>> lower
    1e-10
    >>> upper
    1e-05
    >>> Bound(42, 10)
    Traceback (most recent call last):
        ...
    ValueError: lower bound cannot be greater than upper bound!
    """

    def __new__(cls, lower=None, upper=None):

        if lower is not None and upper is not None:
            if lower > upper:
                raise ValueError('lower bound cannot be greater than upper '
                                 'bound!')

        return super(Bound, cls).__new__(cls, lower, upper)


class Positive(Bound):
    """
    Define a positive only bound for the optimiser. This may induce the
    'log trick' in the optimiser, which will ignore the 'smallest'
    value (but will stay above 0).

    Parameters
    ---------
    lower : float
        The smallest value allowed for the optimiser to evaluate (if
        not using the log trick).

    Examples
    --------
    >>> b = Positive()
    >>> b # doctest: +SKIP
    Positive(lower=1e-14, upper=None)

    Since ``tuple`` (and by extension its descendents) are immutable,
    the lower bound for all instances of ``Positive`` are guaranteed to
    be positive.

    .. admonition::

       Actually this is not totally true. Something like
       ``b._replace(lower=-42)`` would actually thwart this. Should
       delete this method from ``namedtuple`` when inheriting.

    >>> c = Positive(lower=-10)
    Traceback (most recent call last):
        ...
    ValueError: lower bound must be positive!
    """
    def __new__(cls, lower=1e-14, *args):

        if lower <= 0:
            raise ValueError('lower bound must be positive!')

        return super(Positive, cls).__new__(cls, lower, None)
        # return Bound.__new__(cls, lower, None)

    def __getnewargs__(self):
        """Required for pickling!"""
        return (self.lower, )


def checktypes(sequence, checktype):
    """ Check if all types are the same in a sequence.

        Arguments
        ---------
        sequence: some sequence to check each element within
        checktype: the type to compare to each element in the sequence

        Returns
        -------
        bool: True if all of the elements are the same type, else False
    """

    return all(isinstance(i, checktype) for i in sequence)


=======
>>>>>>> a29c5c13
def couple(f, g):
    """
    Given a pair of functions that take the same arguments, return a
    single function that returns a pair consisting of the return values
    of each function.

    Notes
    -----
    Equivalent to::

        lambda f, g: lambda *args, **kwargs: (f(*args, **kwargs), g(*args, **kwargs))

    Examples
    --------
    >>> f = lambda x: 2*x**3
    >>> df = lambda x: 6*x**2
    >>> f_new = couple(f, df)
    >>> f_new(5)
    (250, 150)

    """
    def coupled(*args, **kwargs):
        return f(*args, **kwargs), g(*args, **kwargs)
    return coupled


def decouple(fn):
    """
    Examples
    --------
    >>> h = lambda x: (2*x**3, 6*x**2)
    >>> f, g = decouple(h)

    >>> f(5)
    250

    >>> g(5)
    150
    """
    def fst(*args, **kwargs):
        return fn(*args, **kwargs)[0]

    def snd(*args, **kwargs):
        return fn(*args, **kwargs)[1]

    return fst, snd


def nwise(iterable, n):
    """
    Iterator that acts like a sliding window of size `n`; slides over
    some iterable `n` items at a time. If iterable has `m` elements,
    this function will return an iterator over `m-n+1` tuples.

    Parameters
    ----------
    iterable : iterable
        An iterable object.

    n : int
        Window size.

    Returns
    -------
    iterator of tuples.
        Iterator of size `n` tuples

    Notes
    -----
    First `n` iterators are created::

        iters = tee(iterable, n)

    Next, iterator `i` is advanced `i` times::

        for i, it in enumerate(iters):
            for _ in range(i):
                next(it, None)

    Finally, the iterators are zipped back up again::

        return zip(*iters)

    Examples
    --------
    >>> a = [2, 5, 7, 4, 2, 8, 6]

    >>> list(nwise(a, n=3))
    [(2, 5, 7), (5, 7, 4), (7, 4, 2), (4, 2, 8), (2, 8, 6)]

    >>> pairwise = partial(nwise, n=2)
    >>> list(pairwise(a))
    [(2, 5), (5, 7), (7, 4), (4, 2), (2, 8), (8, 6)]

    >>> list(nwise(a, n=1))
    [(2,), (5,), (7,), (4,), (2,), (8,), (6,)]

    >>> list(nwise(a, n=7))
    [(2, 5, 7, 4, 2, 8, 6)]

    .. todo::

       These should probably raise `ValueError`...

    >>> list(nwise(a, 8))
    []

    >>> list(nwise(a, 9))
    []

    A sliding window of size `n` over a list of `m` elements
    gives `m-n+1` windows

    >>> len(a) - len(list(nwise(a, 2))) == 1
    True

    >>> len(a) - len(list(nwise(a, 3))) == 2
    True

    >>> len(a) - len(list(nwise(a, 7))) == 6
    True
    """

    iters = tee(iterable, n)
    for i, it in enumerate(iters):
        for _ in range(i):
            next(it, None)
    return zip(*iters)

pairwise = partial(nwise, n=2)


def flatten(arys, order='C', returns_shapes=True):
    """
    Flatten a list of ndarrays and/or numpy scalars (0d-array) with possibly
    heterogenous dimensions and shapes and concatenate them together into a
    flat (1d) array.

    .. note::

       Not to be confused with `np.ndarray.flatten()` (a more befitting
       might be `chain` or `stack` or maybe something else entirely
       since this function is more than either `concatenate` or
       `np.flatten` itself. Rather, it is the composition of the former
       with the latter.

    Parameters
    ----------
    arys : list of array_like
        One or more input arrays of possibly heterogenous shapes and
        sizes.

    order : {'C', 'F', 'A'}, optional
        Whether to flatten in C (row-major), Fortran (column-major)
        order, or preserve the C/Fortran ordering. The default is 'C'.

    returns_shapes : bool, optional
        Default is `True`. If `True`, the tuple `(flattened, shapes)` is
        returned, otherwise only `flattened` is returned.

    Returns
    -------

    flattened,[shapes] : {1darray, list of tuples}
        Return the flat (1d) array resulting from the concatenation of
        flattened ndarrays. When `returns_shapes` is `True`, return a
        list of tuples containing also the shapes of each array as the
        second element.

    See Also
    --------
    revrand.utils.unflatten : its inverse

    Notes
    -----
    Equivalent to::

        lambda arys, order='C', returns_shapes=True: (np.hstack(map(partial(np.ravel, order=order), ndarrays)), list(map(np.shape, ndarrays))) if returns_shapes else np.hstack(map(partial(np.ravel, order=order), ndarrays))

    This implementation relies on the fact that scalars are treated as
    0-dimensional arrays. That is,

    >>> a = 4.6
    >>> np.ndim(a)
    0
    >>> np.shape(a)
    ()

    >>> np.ravel(a)
    array([ 4.6])

    Note also that the following is also a 0-dimensional array

    >>> b = np.array(3.14)
    >>> np.ndim(b)
    0
    >>> np.shape(b)
    ()

    .. important::

       When 0-dimensional arrays of the latter form are flattened,
       *they  will be unflattened as a scalar*. (Because special cases
       aren't special enough to break the rules.)

    Examples
    --------
    >>> a = 9
    >>> b = np.array([4, 7, 4, 5, 2])
    >>> c = np.array([[7, 3, 1],
    ...               [2, 6, 6]])
    >>> d = np.array([[[6, 5, 5],
    ...                [1, 6, 9]],
    ...               [[3, 9, 1],
    ...                [9, 4, 1]]])

    >>> flatten([a, b, c, d]) # doctest: +NORMALIZE_WHITESPACE
    (array([9, 4, 7, 4, 5, 2, 7, 3, 1, 2, 6, 6, 6, 5, 5, 1, 6, 9, 3, 9,
            1, 9, 4, 1]), [(), (5,), (2, 3), (2, 2, 3)])

    >>> flatten([a, b, c, d], order='F')
    ... # doctest: +NORMALIZE_WHITESPACE
    (array([9, 4, 7, 4, 5, 2, 7, 2, 3, 6, 1, 6, 6, 3, 1, 9, 5, 9, 6, 4,
            5, 1, 9, 1]), [(), (5,), (2, 3), (2, 2, 3)])

    Note that scalars and 0-dimensional arrays are treated differently
    from 1-dimensional singleton arrays.

    >>> flatten([3.14, np.array(2.71), np.array([1.61])])
    ... # doctest: +NORMALIZE_WHITESPACE
    (array([ 3.14,  2.71,  1.61]), [(), (), (1,)])

    >>> flatten([a, b, c, d], returns_shapes=False)
    ... # doctest: +NORMALIZE_WHITESPACE
    array([9, 4, 7, 4, 5, 2, 7, 3, 1, 2, 6, 6, 6, 5, 5, 1, 6, 9, 3, 9,
           1, 9, 4, 1])

    >>> flatten([a, b, c, d], order='F', returns_shapes=False)
    ... # doctest: +NORMALIZE_WHITESPACE
    array([9, 4, 7, 4, 5, 2, 7, 2, 3, 6, 1, 6, 6, 3, 1, 9, 5, 9, 6, 4,
           5, 1, 9, 1])

    >>> w, x, y, z = unflatten(*flatten([a, b, c, d]))

    >>> w == a
    True

    >>> np.array_equal(x, b)
    True

    >>> np.array_equal(y, c)
    True

    >>> np.array_equal(z, d)
    True

    """
    ravel = partial(np.ravel, order=order)
    flattened = np.hstack(map(ravel, arys))

    if returns_shapes:
        shapes = list(map(np.shape, arys))
        return flattened, shapes

    return flattened


def unflatten(ary, shapes, order='C'):
    """
    Given a flat (1d) array, and a list of shapes (represented as tuples),
    return a list of ndarrays with the specified shapes.

    Parameters
    ----------
    ary : a 1d array
        A flat (1d) array.

    shapes : list of tuples
        A list of ndarray shapes (tuple of array dimensions)

    order : {'C', 'F', 'A'}, optional
        Reshape array using index order: C (row-major), Fortran
        (column-major) order, or preserve the C/Fortran ordering.
        The default is 'C'.

    Returns
    -------
    list of ndarrays
        A list of ndarrays with the specified shapes.

    See Also
    --------
    revrand.utils.flatten : its inverse

    Notes
    -----
    Equivalent to::

        lambda ary, shapes, order='C': map(partial(custom_reshape, order=order), np.hsplit(ary, np.cumsum(map(partial(np.prod, dtype=int), shapes))), shapes)

    Examples
    --------

    >>> a = np.array([7, 4, 5, 8, 9, 1, 4, 2, 5, 3, 4, 3])

    >>> list(unflatten(a, [(1,), (1,), (4,), (2, 3)]))
    ... # doctest: +NORMALIZE_WHITESPACE
    [array([7]), array([4]), array([5, 8, 9, 1]), array([[4, 2, 5],
        [3, 4, 3]])]

    >>> list(unflatten(a, [(), (1,), (4,), (2, 3)]))
    ... # doctest: +NORMALIZE_WHITESPACE
    [7, array([4]), array([5, 8, 9, 1]), array([[4, 2, 5], [3, 4, 3]])]

    Fortran-order:

    >>> list(unflatten(a, [(1,), (1,), (4,), (2, 3)], order='F'))
    ... # doctest: +NORMALIZE_WHITESPACE
    [array([7]), array([4]), array([5, 8, 9, 1]), array([[4, 5, 4],
        [2, 3, 3]])]

    >>> list(unflatten(a, [(), (1,), (4,), (2, 3)], order='F'))
    ... # doctest: +NORMALIZE_WHITESPACE
    [7, array([4]), array([5, 8, 9, 1]), array([[4, 5, 4], [2, 3, 3]])]

    >>> list(unflatten(a, [(), (1,), (3,), (2, 3)]))
    ... # doctest: +NORMALIZE_WHITESPACE
    [7, array([4]), array([5, 8, 9]), array([[1, 4, 2], [5, 3, 4]])]

    >>> list(unflatten(a, [(), (1,), (5,), (2, 3)]))
    ... # doctest: +NORMALIZE_WHITESPACE
    Traceback (most recent call last):
        ...
    ValueError: total size of new array must be unchanged

    >>> flatten(list(unflatten(a, [(), (1,), (4,), (2, 3)])))
    ... # doctest: +NORMALIZE_WHITESPACE
    (array([7, 4, 5, 8, 9, 1, 4, 2, 5, 3, 4, 3]),
        [(), (1,), (4,), (2, 3)])
    """
    # important to make sure dtype is int
    # since prod on empty tuple is a float (1.0)
    sizes = list(map(partial(np.prod, dtype=int), shapes))
    sections = np.cumsum(sizes)
    subarrays = np.hsplit(ary, sections)
    # Subtle but important: last element of subarrays is always a extraneous
    # empty array but is ignored when zipped with shapes. Not really a bug...
    return map(partial(custom_reshape, order=order), subarrays, shapes)


def custom_reshape(a, newshape, order='C'):
    """
    Identical to `numpy.reshape` except in the case where `newshape` is
    the empty tuple, in which case we return a scalar instead of a
    0-dimensional array.

    Examples
    --------
    >>> a = np.arange(6)
    >>> np.array_equal(np.reshape(a, (3, 2)), custom_reshape(a, (3, 2)))
    True

    >>> custom_reshape(np.array([3.14]), newshape=())
    3.14

    >>> custom_reshape(np.array([2.71]), newshape=(1,))
    array([ 2.71])
    """
    if newshape == ():
        return np.asscalar(a)

    return np.reshape(a, newshape, order)


def map_indices(fn, iterable, indices):
    """
    Notes
    -----
    Roughly equivalent to, though more efficient than::

        lambda fn, iterable, *indices: (fn(arg) if i in indices else arg for i, arg in enumerate(iterable))

    Examples
    --------

    >>> a = [4, 6, 7, 1, 6, 8, 2]

    >>> from operator import mul
    >>> list(map_indices(partial(mul, 3), a, [0, 3, 5]))
    [12, 6, 7, 3, 6, 24, 2]

    >>> b = [9., np.array([5., 6., 2.]), np.array([[5., 6., 2.], [2., 3., 9.]])]

    >>> list(map_indices(np.log, b, [0, 2])) # doctest: +NORMALIZE_WHITESPACE
    [2.1972245773362196,
     array([ 5.,  6.,  2.]),
     array([[ 1.60943791,  1.79175947,  0.69314718],
            [ 0.69314718,  1.09861229,  2.19722458]])]

    .. todo::

       Floating point precision

    >>> list(map_indices(np.exp, list(map_indices(np.log, b, [0, 2])), [0, 2]))
    ... # doctest: +NORMALIZE_WHITESPACE +SKIP
    [9.,
     array([5., 6., 2.]),
     array([[ 5.,  6.,  2.],
            [ 2.,  3.,  9.]])]
    """
    index_set = set(indices)
    for i, arg in enumerate(iterable):
        if i in index_set:
            yield fn(arg)
        else:
            yield arg<|MERGE_RESOLUTION|>--- conflicted
+++ resolved
@@ -33,124 +33,6 @@
         self.__dict__ = self
 
 
-<<<<<<< HEAD
-class Bound(namedtuple('Bound', ['lower', 'upper'])):
-    """
-    Define bounds on a variable for the optimiser. This defaults to all
-    real values allowed (i.e. no bounds).
-
-    Parameters
-    ----------
-    lower : float
-        The lower bound.
-    upper : float
-        The upper bound.
-
-    Attributes
-    ----------
-    lower : float
-        The lower bound.
-    upper : float
-        The upper bound.
-
-    Examples
-    --------
-    >>> b = Bound(1e-10, upper=1e-5)
-    >>> b
-    Bound(lower=1e-10, upper=1e-05)
-    >>> b.lower
-    1e-10
-    >>> b.upper
-    1e-05
-    >>> isinstance(b, tuple)
-    True
-    >>> tuple(b)
-    (1e-10, 1e-05)
-    >>> lower, upper = b
-    >>> lower
-    1e-10
-    >>> upper
-    1e-05
-    >>> Bound(42, 10)
-    Traceback (most recent call last):
-        ...
-    ValueError: lower bound cannot be greater than upper bound!
-    """
-
-    def __new__(cls, lower=None, upper=None):
-
-        if lower is not None and upper is not None:
-            if lower > upper:
-                raise ValueError('lower bound cannot be greater than upper '
-                                 'bound!')
-
-        return super(Bound, cls).__new__(cls, lower, upper)
-
-
-class Positive(Bound):
-    """
-    Define a positive only bound for the optimiser. This may induce the
-    'log trick' in the optimiser, which will ignore the 'smallest'
-    value (but will stay above 0).
-
-    Parameters
-    ---------
-    lower : float
-        The smallest value allowed for the optimiser to evaluate (if
-        not using the log trick).
-
-    Examples
-    --------
-    >>> b = Positive()
-    >>> b # doctest: +SKIP
-    Positive(lower=1e-14, upper=None)
-
-    Since ``tuple`` (and by extension its descendents) are immutable,
-    the lower bound for all instances of ``Positive`` are guaranteed to
-    be positive.
-
-    .. admonition::
-
-       Actually this is not totally true. Something like
-       ``b._replace(lower=-42)`` would actually thwart this. Should
-       delete this method from ``namedtuple`` when inheriting.
-
-    >>> c = Positive(lower=-10)
-    Traceback (most recent call last):
-        ...
-    ValueError: lower bound must be positive!
-    """
-    def __new__(cls, lower=1e-14, *args):
-
-        if lower <= 0:
-            raise ValueError('lower bound must be positive!')
-
-        return super(Positive, cls).__new__(cls, lower, None)
-        # return Bound.__new__(cls, lower, None)
-
-    def __getnewargs__(self):
-        """Required for pickling!"""
-        return (self.lower, )
-
-
-def checktypes(sequence, checktype):
-    """ Check if all types are the same in a sequence.
-
-        Arguments
-        ---------
-        sequence: some sequence to check each element within
-        checktype: the type to compare to each element in the sequence
-
-        Returns
-        -------
-        bool: True if all of the elements are the same type, else False
-    """
-
-    return all(isinstance(i, checktype) for i in sequence)
-
-
-=======
->>>>>>> a29c5c13
 def couple(f, g):
     """
     Given a pair of functions that take the same arguments, return a
