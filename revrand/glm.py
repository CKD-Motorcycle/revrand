"""Bayesian Generalised Linear Model implementation.

Implementation of Bayesian GLMs using a mixture of Gaussians posterior
approximation and auto-encoding variational Bayes inference. See [1]_ for the
posterior mixture idea, and [2]_ for the inference scheme.

.. [1] Gershman, S., Hoffman, M., & Blei, D. "Nonparametric variational
   inference". Proceedings of the international conference on machine learning.
   2012.
.. [2] Kingma, D. P., & Welling, M. "Auto-encoding variational Bayes".
   Proceedings of the 2nd International Conference on Learning Representations
   (ICLR). 2014.
"""


from __future__ import division

import numpy as np
import logging
from itertools import chain
from multiprocessing import Pool

from scipy.stats.distributions import gamma
from scipy.optimize import brentq
from sklearn.base import BaseEstimator, RegressorMixin
from sklearn.utils.validation import check_is_fitted, check_X_y, check_array

from .utils import atleast_list
from .mathfun.special import logsumexp
from .basis_functions import apply_grad
from .optimize import sgd, structured_sgd, logtrick_sgd
from .btypes import Bound, Positive, Parameter


# Set up logging
log = logging.getLogger(__name__)


class GeneralisedLinearModel(BaseEstimator, RegressorMixin):
    r"""
    Bayesian Generalised linear model (GLM).

    This provides a scikit learn compatible interface for the glm module.

    Parameters
    ----------
    likelihood: Object
        A likelihood object, see the likelihoods module.
    basis: Basis
        A basis object, see the basis_functions module.
    regulariser: Parameter, optional
        weight regulariser (variance) initial value.
    postcomp: int, optional
        Number of diagonal Gaussian components to use to approximate the
        posterior distribution.
    maxiter: int, optional
        Maximum number of iterations of stochastic gradients to run.
    batch_size: int, optional
        number of observations to use per SGD batch.
    updater: SGDUpdater, optional
        The SGD learning rate updating algorithm to use, by default this is
        Adam. See revrand.optimize.sgd for different options.
    nsamples: int, optional
        Number of samples for sampling the expected likelihood and expected
        likelihood gradients

    Notes
    -----
    This approximates the posterior distribution over the weights with a
    mixture of Gaussians:

    .. math ::

        \mathbf{w} \sim \frac{1}{K} \sum^K_{k=1}
            \mathcal{N}(\mathbf{m_k}, \boldsymbol{\Psi}_k)

    where,

    .. math ::

        \boldsymbol{\Psi}_k = \text{diag}([\Psi_{k,1}, \ldots,
            \Psi_{k,D}]).

    This is so arbitrary likelihoods can be used with this algorithm, while
    still mainting flexible and tractable non-Gaussian posteriors. Additionaly
    this has the benefit that we have a reduced number of parameters to
    optimise (compared with full covariance Gaussians).

    The main differences between this implementation and the GLM in [1]_ are:
        - We use diagonal mixtures, as opposed to isotropic.
        - We use auto encoding variational Bayes (AEVB) inference [2]_ with
          stochastic gradients.

    This uses the python logging module for displaying learning status. To view
    these messages have something like,

    .. code ::

        import logging
        logging.basicConfig(level=logging.INFO)
        log = logging.getLogger(__name__)

    in your calling code.

    """

    def __init__(self,
                 likelihood,
                 basis,
                 regulariser=Parameter(10., Positive()),
                 postcomp=10,
                 maxiter=3000,
                 batch_size=10,
                 batch_weight=10,
                 updater=None,
                 nsamples=50):

        self.like = likelihood
        self.basis = basis
        self.regulariser_init = regulariser
        self.K = postcomp
        self.maxiter = maxiter
        self.batch_size = batch_size
        self.updater = updater
<<<<<<< HEAD
=======
        self.L = nsamples
>>>>>>> cdd190ff

    def fit(self, X, y, likelihood_args=()):
        r"""
        Learn the parameters of a Bayesian generalised linear model (GLM).

        Parameters
        ----------
        X: ndarray
            (N, d) array input dataset (N samples, d dimensions).
        y: ndarray
            (N,) array targets (N samples)
        likelihood: Object
            A likelihood object, see the likelihoods module.
        likelihood_args: sequence, optional
            sequence of arguments to pass to the likelihood function. These are
            non-learnable parameters. They can be scalars or arrays of length
            N.
        """
        X, y = check_X_y(X, y)

        # Shapes of things
        N, _ = X.shape
        D = self.basis.get_dim(X)

        # Batch magnification factor
        self.B = N / self.batch_size

        # Pack data
        likelihood_args = _reshape_likelihood_args(likelihood_args, N)
        data = (X, y) + likelihood_args

        # Intialise weights and covariances
        log.info("Initialising weights by optimising MAP")
        res = sgd(self._map,
                  np.random.randn(D),
                  data,
                  maxiter=self.maxiter,
                  updater=self.updater,
                  batch_size=self.batch_size
                  )

        self.covariance = gamma.rvs(2, scale=0.5, size=(D, self.K))
        self.weights = np.sqrt(self.covariance) * np.random.rand(D, self.K) \
            + res.x[:, np.newaxis]
        self.weights[:, 0] = res.x

        # Pack params
        params = [Parameter(self.weights, Bound()),
                  Parameter(self.covariance, Positive()),
                  self.regulariser_init,
                  self.like.params,
                  self.basis.params]

        log.info("Optimising parameters.")
        nsgd = structured_sgd(logtrick_sgd(sgd))
        res = nsgd(self._elbo,
                   params,
                   data,
                   maxiter=self.maxiter,
                   updater=self.updater,
                   batch_size=self.batch_size,
                   eval_obj=True
                   )

        # Unpack params
        (self.weights,
         self.covariance,
         self.regulariser,
         self.like_hypers,
         self.basis_hypers
         ) = res.x

        # Store a summary of the optimisation
        self.obj_trace = res.objs
        self.grad_trace = res.norms

        log.info("Finished! Objective = {}, reg = {}, likelihood_hypers = {}, "
                 "basis_hypers = {}, message: {}."
                 .format(-res.fun,
                         self.regulariser,
                         self.like_hypers,
                         self.basis_hypers,
                         res.message))

        return self

    def _elbo(self, m, C, reg, lpars, bpars, X, y, *largs):

        # Shapes
        D, K = m.shape

        # Make sure hypers and args can be unpacked into callables
        largs = tuple(chain(atleast_list(lpars), largs))

        # Basis function
        Phi = self.basis.transform(X, *atleast_list(bpars))  # M x D

        # Posterior entropy lower bound terms
        logNkl = _qmatrix(m, C)
        logzk = logsumexp(logNkl, axis=0) - np.log(K)

        # Preallocate variational parameter gradients
        dm = np.empty_like(m)
        dC = np.empty_like(C)

        # Zero starts for sums over posterior mixtures
        dlpars = [np.zeros_like(p) for p in atleast_list(lpars)]
        EdPhi = np.zeros_like(Phi)
        Ell = 0

        # Big loop though posterior mixtures for calculating stuff
        for k in range(K):

            # Sample expected likelihood and gradients
            Ellk, Edmk, EdCk, EdPhik, Edlpars = \
                self._reparam_k(m[:, k], C[:, k], y, Phi, largs)
            Ell += Ellk
            EdPhi += EdPhik / K

            # Weight factors for each component in the gradients
            Nkl_zk = np.exp(logNkl[:, k] - logzk[k])
            Nkl_zl = np.exp(logNkl[:, k] - logzk)
            alpha = (Nkl_zk + Nkl_zl)

            # Posterior mean and covariance gradients
            mkmj = m[:, k][:, np.newaxis] - m
            iCkCj = 1. / (C[:, k][:, np.newaxis] + C)

            dm[:, k] = (self.B * Edmk - m[:, k] / reg
                        + (iCkCj * mkmj).dot(alpha / K)) / K
            dC[:, k] = (self.B * EdCk - 1. / reg
                        + (iCkCj - (mkmj * iCkCj)**2).dot(alpha / K)) / (2 * K)

            # Likelihood parameter gradients
<<<<<<< HEAD
            dp = atleast_list(self.like.dp(y, f[:, k], *largs))
            dpd2f = atleast_list(self.like.dpd2f(y, f[:, k], *largs))
            for l, (dp_l, dp2df_l) in enumerate(zip(dp, dpd2f)):
                dlpars[l] -= self.B / K \
                    * (dp_l.sum() + 0.5 * (C[:, k] * dp2df_l.dot(Phi2)).sum())
=======
            for i, Edlpar in enumerate(Edlpars):
                dlpars[i] -= Edlpar / K
>>>>>>> cdd190ff

        # Regulariser gradient
        dreg = 0.5 * (((m**2).sum() + C.sum()) / (reg**2 * K) - D / reg)

        # Basis function parameter gradients
        dtheta = lambda dPhi: -(EdPhi * dPhi).sum()
        dbpars = apply_grad(dtheta, self.basis.grad(X, *atleast_list(bpars)))

        # Approximate evidence lower bound
        ELBO = (Ell * self.B
                - 0.5 * D * K * np.log(2 * np.pi * reg)
                - 0.5 * ((m**2).sum() + C.sum()) / reg
                - logzk.sum()) / K

        log.info("ELBO = {}, reg = {}, like_hypers = {}, basis_hypers = {}"
                 .format(ELBO, reg, lpars, bpars))

        return -ELBO, [-dm, -dC, -dreg, dlpars, dbpars]

    def _reparam_k(self, mk, Ck, y, Phi, largs):

        D = len(mk)

        # Sample the latent function and its derivative
        Ske = np.sqrt(Ck) * np.random.randn(self.L, D)  # L x D
        ws = mk + Ske  # L x D
        fs = ws.dot(Phi.T)  # L x M
        dfs = self.like.df(y, fs, *largs)  # L x M

        # Expected ll and gradients
        Ell = self.like.loglike(y, fs, *largs).sum() / self.L
        Edws = dfs.dot(Phi)  # L x D, dweight samples
        Edm = Edws.sum(axis=0) / self.L  # D
        EdC = (Edws * Ske / Ck).sum(axis=0) / self.L  # D
        EdPhi = dfs.T.dot(ws) / self.L  # M x D

        # Structured likelihood parameter gradients
        Edlpars = atleast_list(self.like.dp(y, fs, *largs))
        for i, Edlpar in enumerate(Edlpars):
            Edlpars[i] = Edlpar.sum() / self.L

        return Ell, Edm, EdC, EdPhi, Edlpars

    def _map(self, weights, X, y, *largs):
        # MAP objective for initialising the weights

        # Extract parameters from their initial values
        bpars = self.basis.get_init_params()
        largs = tuple(chain(atleast_list(self.like.params.value), largs))
        reg = self.regulariser_init.value

        # Gradient
        Phi = self.basis.transform(X, *bpars)
        f = Phi.dot(weights)
        df = self.like.df(y, f, *largs)
        dweights = self.B * df.dot(Phi) - weights / reg

        return -dweights

    def predict(self, X, likelihood_args=()):
        """
        Predict target values from Bayesian generalised linear regression.

        Parameters
        ----------
        X: ndarray
            (Ns,d) array query input dataset (Ns samples, d dimensions).
        likelihood_args: sequence, optional
            sequence of arguments to pass to the likelihood function. These are
            non-learnable parameters. They can be scalars or arrays of length
            N.

        Returns
        -------
        Ey: ndarray
            The expected value of y_star for the query inputs, X_star of shape
            (N_star,).
        """
        Ey, _, _, _ = self.predict_moments(X, likelihood_args)

        return Ey

    def predict_moments(self, X, likelihood_args=()):
        r"""
        Predictive moments, in particular mean and variance, of a Bayesian GLM.

        This function uses Monte-Carlo sampling to evaluate the predictive mean
        and variance of a Bayesian GLM. The exact expressions evaluated are,

        .. math ::

            \mathbb{E}[y^* | \mathbf{x^*}, \mathbf{X}, y] &=
                \int \mathbb{E}[y^* | \mathbf{w}, \phi(\mathbf{x}^*)]
                p(\mathbf{w} | \mathbf{y}, \boldsymbol\Phi) d\mathbf{w},

            \mathbb{V}[y^* | \mathbf{x^*}, \mathbf{X}, y] &=
                \int \left(\mathbb{E}[y^* | \mathbf{w}, \phi(\mathbf{x}^*)]
                - \mathbb{E}[y^* | \mathbf{x^*}, \mathbf{X}, y]\right)^2
                p(\mathbf{w} | \mathbf{y}, \boldsymbol\Phi) d\mathbf{w},

        where :math:`\mathbb{E}[y^* | \mathbf{w}, \phi(\mathbf{x}^*)]` is the
        the expected value of :math:`y^*` from  the likelihood, and
        :math:`p(\mathbf{w} | \mathbf{y}, \boldsymbol\Phi)` is the posterior
        distribution over weights (from :code:`learn`). Here are few concrete
        examples of how we can use these values,

        - Gaussian likelihood: these are just the predicted mean and variance,
          see :code:`revrand.regression.predict`
        - Bernoulli likelihood: The expected value is the probability,
          :math:`p(y^* = 1)`, i.e. the probability of class one. The variance
          may not be so useful.
        - Poisson likelihood: The expected value is similar conceptually to the
          Gaussian case, and is also a *continuous* value. The median (50%
          quantile) from :code:`predict_interval` is a discrete value. Again,
          the variance in this instance may not be so useful.

        Parameters
        ----------
        X: ndarray
            (N,d) array query input dataset (Ns samples, D dimensions).
        likelihood_args: sequence, optional
            sequence of arguments to pass to the likelihood function. These are
            non-learnable parameters. They can be scalars or arrays of length
            N.

        Returns
        -------
        Ey: ndarray
            The expected value of ys for the query inputs, Xs of shape (Ns,).
        Vy: ndarray
            The expected variance of ys (excluding likelihood noise terms) for
            the query inputs, Xs of shape (Ns,).
        Ey_min: ndarray
            The minimum sampled values of the predicted mean (same shape as Ey)
        Ey_max: ndarray
            The maximum sampled values of the predicted mean (same shape as Ey)
        """
        # Get latent function samples
        N = X.shape[0]
        ys = np.empty((N, self.L))
        fsamples = self._sample_func(X)

        # Push samples though likelihood expected value
        Ey_args = tuple(chain(atleast_list(self.like_hypers), likelihood_args))
        for i, f in enumerate(fsamples):
            ys[:, i] = self.like.Ey(f, *Ey_args)

        # Average transformed samples (MC integration)
        Ey = ys.mean(axis=1)
        Vy = ((ys - Ey[:, np.newaxis])**2).sum(axis=1) / self.L
        Ey_min = ys.min(axis=1)
        Ey_max = ys.max(axis=1)

        return Ey, Vy, Ey_min, Ey_max

    def predict_logpdf(self, X, y, likelihood_args=()):
        r"""
        Predictive log-probability density function of a Bayesian GLM.

        Parameters
        ----------
        X: ndarray
            (Ns,d) array query input dataset (Ns samples, D dimensions).
        y: float or ndarray
            The test observations of shape (Ns,) to evaluate under,
            :math:`\log p(y^* |\mathbf{x}^*, \mathbf{X}, y)`.
        likelihood_args: sequence, optional
            sequence of arguments to pass to the likelihood function. These are
            non-learnable parameters. They can be scalars or arrays of length
            Ns.

        Returns
        -------
        logp: ndarray
           The log probability of ys given Xs of shape (Ns,).
        logp_min: ndarray
            The minimum sampled values of the predicted log probability (same
            shape as p)
        logp_max: ndarray
            The maximum sampled values of the predicted log probability (same
            shape as p)
        """
        X, y = check_X_y(X, y)

        # Get latent function samples
        N = X.shape[0]
        ps = np.empty((N, self.L))
        fsamples = self._sample_func(X)

        # Push samples though likelihood pdf
        ll_args = tuple(chain(atleast_list(self.like_hypers), likelihood_args))
        for i, f in enumerate(fsamples):
            ps[:, i] = self.like.loglike(y, f, *ll_args)

        # Average transformed samples (MC integration)
        logp = ps.mean(axis=1)
        logp_min = ps.min(axis=1)
        logp_max = ps.max(axis=1)

        return logp, logp_min, logp_max

    def predict_cdf(self, quantile, X, likelihood_args=()):
        r"""
        Predictive cumulative density function of a Bayesian GLM.

        Parameters
        ----------
        quantile: float
            The predictive probability, :math:`p(y^* \leq \text{quantile} |
            \mathbf{x}^*, \mathbf{X}, y)`.
        X: ndarray
            (Ns,d) array query input dataset (Ns samples, D dimensions).
        likelihood_args: sequence, optional
            sequence of arguments to pass to the likelihood function. These are
            non-learnable parameters. They can be scalars or arrays of length
            Ns.
        nsamples: int, optional
            The number of samples to draw from the posterior in order to
            approximate the predictive mean and variance.

        Returns
        -------
        p: ndarray
           The probability of ys <= quantile for the query inputs, Xs of shape
           (Ns,).
        p_min: ndarray
            The minimum sampled values of the predicted probability (same shape
            as p)
        p_max: ndarray
            The maximum sampled values of the predicted probability (same shape
            as p)
        """
        # Get latent function samples
        N = X.shape[0]
        ps = np.empty((N, self.L))
        fsamples = self._sample_func(X)

        # Push samples though likelihood cdf
        cdf_arg = tuple(chain(atleast_list(self.like_hypers), likelihood_args))
        for i, f in enumerate(fsamples):
            ps[:, i] = self.like.cdf(quantile, f, *cdf_arg)

        # Average transformed samples (MC integration)
        p = ps.mean(axis=1)
        p_min = ps.min(axis=1)
        p_max = ps.max(axis=1)

        return p, p_min, p_max

    def predict_interval(self, percentile, X, likelihood_args=(),
                         multiproc=True):
        """
        Predictive percentile interval (upper and lower quantiles).

        Parameters
        ----------
        percentile: float
            The percentile confidence interval (e.g. 95%) to return.
        X: ndarray
            (Ns,d) array query input dataset (Ns samples, D dimensions).
        likelihood_args: sequence, optional
            sequence of arguments to pass to the likelihood function. These are
            non-learnable parameters. They can be scalars or arrays of length
            Ns.
        multiproc: bool, optional
            Use multiprocessing to paralellise this prediction computation.

        Returns
        -------
        ql: ndarray
            The lower end point of the interval with shape (Ns,)
        qu: ndarray
            The upper end point of the interval with shape (Ns,)
        """
        N = X.shape[0]

        # Generate latent function samples per observation (n in N)
        fsamples = self._sample_func(X, genaxis=0)

        # Make sure likelihood_args is consistent with work
        if len(likelihood_args) > 0:
            likelihood_args = _reshape_likelihood_args(likelihood_args, N)

        # Now create work for distrbuted workers
        like_hypers = atleast_list(self.like_hypers)
        work = ((f[0], self.like, like_hypers, f[1:], percentile)
                for f in zip(fsamples, *likelihood_args))

        # Distribute sampling and rootfinding
        if multiproc:
            pool = Pool()
            res = pool.map(_star_rootfinding, work)
            pool.close()
            pool.join()
        else:
            res = [_rootfinding(*w) for w in work]

        # Get results of work
        ql, qu = zip(*res)
        return np.array(ql), np.array(qu)

    def _sample_func(self, X, genaxis=1):
        """
        Generate samples from the posterior latent function mixtures of the GLM
        for query inputs, Xs.

        Parameters
        ----------
        X: ndarray
            (Ns, d) array query input dataset (Ns samples, D dimensions).
        genaxis: int
            Axis to return samples from, i.e.
            - :code:`genaxis=1` will give you one sample at a time of f for ALL
                observations (so it will iterate over nsamples).
            - :code:`genaxis=0` will give you all samples of f for ONE
                observation at a time (so it will iterate through Xs, row by
                row)

        Yields
        ------
        fsamples: ndarray
            of shape (Ns,) if :code:`genaxis=1` with each call being a sample
            from the mixture of latent functions over all Ns. Or of shape
            (nsamples,) if :code:`genaxis=0`, with each call being a all
            samples for an observation, n in Ns.
        """
        check_is_fitted(self, ['weights', 'covariance', 'basis_hypers',
                               'like_hypers', 'regulariser'])
        X = check_array(X)
        D, K = self.weights.shape

        # Generate weight samples from all mixture components
        k = np.random.randint(0, K, size=(self.L,))
        w = self.weights[:, k] + np.random.randn(D, self.L) \
            * np.sqrt(self.covariance[:, k])

        # Do this here for *massive* speed improvements
        Phi = self.basis.transform(X, *atleast_list(self.basis_hypers))

        # Now generate latent functions samples either colwise or rowwise
        if genaxis == 1:
            fs = (Phi.dot(ws) for ws in w.T)
        elif genaxis == 0:
            fs = (phi_n.dot(w) for phi_n in Phi)
        else:
            raise ValueError("Invalid axis to generate samples from")

        return fs


# For US spelling
class GeneralizedLinearModel(GeneralisedLinearModel):

    pass


#
#  Internal Module Utilities
#

def _reshape_likelihood_args(likelihood_args, N):

    reshape_args = []
    for l in likelihood_args:
        if np.isscalar(l):
            l = l * np.ones(N)

        if (np.shape(l)[0] != N) and (len(l) != 0):
            raise ValueError("Likelihood arguments not a compatible shape!")

        reshape_args.append(l)

    return tuple(reshape_args)


# For python 2.7 compatibility instead of pool.starmap
def _star_rootfinding(args):

    return _rootfinding(*args)


def _rootfinding(fn, likelihood, likelihood_hypers, likelihood_args,
                 percentile):

    # CDF minus percentile for quantile root finding
    predCDF = lambda q, fs, percent: \
        (likelihood.cdf(q, fs, *chain(likelihood_hypers,
                                      likelihood_args))).mean() - percent

    # Convert alpha into percentages and get (conservative) bounds for brentq
    lpercent = (1 - percentile) / 2
    upercent = 1 - lpercent
    Eyn = likelihood.Ey(fn, *chain(likelihood_hypers, likelihood_args)).mean()
    lb, ub = -1000 * max(Eyn, 1), 1000 * max(Eyn, 1)

    # Do the root finding optimisation for upper and lower quantiles
    try:
        qln = brentq(predCDF, a=lb, b=ub, args=(fn, lpercent))
    except ValueError:
        qln = np.nan

    try:
        qun = brentq(predCDF, a=lb, b=ub, args=(fn, upercent))
    except ValueError:
        qun = np.nan

    return qln, qun


def _dgausll(x, mean, dcov):
    # This is faster than calling scipy.stats.norm.logpdf

    D = len(x)
    return - 0.5 * (D * np.log(2 * np.pi) + np.log(dcov).sum()
                    + ((x - mean)**2 / dcov).sum())


def _qmatrix(m, C):

    K = m.shape[1]
    logq = [[_dgausll(m[:, i], m[:, j], C[:, i] + C[:, j])
             for i in range(K)]
            for j in range(K)]

    return np.array(logq)<|MERGE_RESOLUTION|>--- conflicted
+++ resolved
@@ -122,10 +122,7 @@
         self.maxiter = maxiter
         self.batch_size = batch_size
         self.updater = updater
-<<<<<<< HEAD
-=======
         self.L = nsamples
->>>>>>> cdd190ff
 
     def fit(self, X, y, likelihood_args=()):
         r"""
@@ -260,16 +257,8 @@
                         + (iCkCj - (mkmj * iCkCj)**2).dot(alpha / K)) / (2 * K)
 
             # Likelihood parameter gradients
-<<<<<<< HEAD
-            dp = atleast_list(self.like.dp(y, f[:, k], *largs))
-            dpd2f = atleast_list(self.like.dpd2f(y, f[:, k], *largs))
-            for l, (dp_l, dp2df_l) in enumerate(zip(dp, dpd2f)):
-                dlpars[l] -= self.B / K \
-                    * (dp_l.sum() + 0.5 * (C[:, k] * dp2df_l.dot(Phi2)).sum())
-=======
             for i, Edlpar in enumerate(Edlpars):
                 dlpars[i] -= Edlpar / K
->>>>>>> cdd190ff
 
         # Regulariser gradient
         dreg = 0.5 * (((m**2).sum() + C.sum()) / (reg**2 * K) - D / reg)
