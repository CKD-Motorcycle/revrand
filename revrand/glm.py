--- conflicted
+++ resolved
@@ -30,13 +30,8 @@
 
 
 def learn(X, y, likelihood, basis, regulariser=Parameter(1., Positive()),
-<<<<<<< HEAD
-          likelihood_args=(), postcomp=10, use_sgd=True, maxit=1000, tol=1e-7,
-          batch_size=100, rho=0.9, epsilon=1e-5):
-=======
           likelihood_args=(), postcomp=10, use_sgd=True, maxiter=1000,
           tol=1e-7, batch_size=100, rho=0.9, epsilon=1e-5):
->>>>>>> f3f68990
     r"""
     Learn the parameters of a Bayesian generalised linear model (GLM).
 
@@ -45,54 +40,6 @@
 
     Parameters
     ----------
-<<<<<<< HEAD
-        X: ndarray
-            (N, d) array input dataset (N samples, d dimensions).
-        y: ndarray
-            (N,) array targets (N samples)
-        likelihood: Object
-            A likelihood object, see the likelihoods module.
-        basis: Basis
-            A basis object, see the basis_functions module.
-        regulariser: Parameter, optional
-            weight regulariser (variance) initial value.
-        likelihood_args: sequence, optional
-            sequence of arguments to pass to the likelihood function. These
-            are non-learnable parameters. They can be scalars or arrays of
-            length N.
-        postcomp: int, optional
-            Number of diagonal Gaussian components to use to approximate the
-            posterior distribution.
-        use_sgd: bool, optional
-            If :code:`True` then use SGD (Adadelta) optimisation instead of
-            L-BFGS.
-        maxit: int, optional
-            Maximum number of iterations of the optimiser to run. If
-            :code:`use_sgd` is :code:`True` then this is the number of complete
-            passes through the data before optimization terminates.
-        tol: float, optional
-            Optimiser relative tolerance convergence criterion (only if L-BFGS
-            is used as the optimiser).
-        batch_size: int, optional
-            number of observations to use per SGD batch. Ignored if
-            :code:`use_sgd=False`.
-        rho: float, optional
-            SGD decay rate, must be [0, 1]. Ignored if :code:`use_sgd=False`.
-        epsilon: float, optional
-            Jitter term for adadelta SGD. Ignored if :code:`use_sgd=False`.
-
-    Returns
-    -------
-        m: ndarray
-            (D, postcomp) array of posterior weight means (D is the dimension
-            of the features).
-        C: ndarray
-            (D, postcomp) array of posterior weight variances.
-        likelihood_hypers: sequence
-            learned sequence of likelihood object hyperparameters.
-        basis_hypers: sequence
-            learned sequence of basis object hyperparameters.
-=======
     X: ndarray
         (N, d) array input dataset (N samples, d dimensions).
     y: ndarray
@@ -137,7 +84,6 @@
         learned sequence of likelihood object hyperparameters.
     basis_hypers: sequence
         learned sequence of basis object hyperparameters.
->>>>>>> f3f68990
 
     Notes
     -----
@@ -146,25 +92,15 @@
 
     .. math ::
 
-<<<<<<< HEAD
-            \mathbf{w} \sim \frac{1}{K} \sum^K_{k=1}
-                \mathcal{N}(\mathbf{m_k}, \boldsymbol{\Psi}_k)
-=======
         \mathbf{w} \sim \frac{1}{K} \sum^K_{k=1}
             \mathcal{N}(\mathbf{m_k}, \boldsymbol{\Psi}_k)
->>>>>>> f3f68990
 
     where,
 
     .. math ::
 
-<<<<<<< HEAD
-            \boldsymbol{\Psi}_k = \text{diag}([\Psi_{k,1}, \ldots,
-                \Psi_{k,D}]).
-=======
         \boldsymbol{\Psi}_k = \text{diag}([\Psi_{k,1}, \ldots,
             \Psi_{k,D}]).
->>>>>>> f3f68990
 
     This is so arbitrary likelihoods can be used with this algorithm, while
     still mainting flexible and tractable non-Gaussian posteriors. Additionaly
@@ -220,7 +156,6 @@
 
     # Objective function Eq. 10 from [1], and gradients of ALL params
     def L2(m, C, reg, *args):
-<<<<<<< HEAD
 
         # Unpack data and likelihood arguments if they exist
         y, X = args[tothypers], args[tothypers + 1]
@@ -230,17 +165,6 @@
         lpars, bpars, = args[:nlpams], args[nlpams:tothypers]
         lpars_largs = tuple(chain(lpars, largs))
 
-=======
-
-        # Unpack data and likelihood arguments if they exist
-        y, X = args[tothypers], args[tothypers + 1]
-        largs = args[(tothypers + 2):] if len(likelihood_args) > 0 else ()
-
-        # Extract parameters
-        lpars, bpars, = args[:nlpams], args[nlpams:tothypers]
-        lpars_largs = tuple(chain(lpars, largs))
-
->>>>>>> f3f68990
         # Batchsize and discount factor
         M, _ = X.shape
         B = N / M
@@ -330,19 +254,11 @@
     if use_sgd is False:
         nmin = structured_minimizer(logtrick_minimizer(minimize))
         res = nmin(L2, params, tol=tol, method='L-BFGS-B', jac=True,
-<<<<<<< HEAD
-                   args=data, options={'maxiter': maxit, 'maxcor': 100})
-    else:
-        nsgd = structured_sgd(logtrick_sgd(sgd))
-        updater = AdaDelta(rho=rho, epsilon=epsilon)
-        res = nsgd(L2, params, data, passes=maxit, updater=updater,
-=======
                    args=data, options={'maxiter': maxiter, 'maxcor': 100})
     else:
         nsgd = structured_sgd(logtrick_sgd(sgd))
         updater = AdaDelta(rho=rho, epsilon=epsilon)
         res = nsgd(L2, params, data, maxiter=maxiter, updater=updater,
->>>>>>> f3f68990
                    batch_size=batch_size, eval_obj=True)
 
     # Unpack params
@@ -392,31 +308,6 @@
 
     Parameters
     ----------
-<<<<<<< HEAD
-        Xs: ndarray
-            (Ns,d) array query input dataset (Ns samples, D dimensions).
-        likelihood: Object
-            A likelihood object, see the likelihoods module.
-        basis: Basis
-            A basis object, see the basis_functions module.
-        m: ndarray
-            (D,) array of regression weights (posterior).
-        C: ndarray
-            (D,) or (D, D) array of regression weight covariances (posterior).
-        likelihood_hypers: sequence
-            a sequence of parameters for the likelihood object, e.g. the
-            likelihoods.Gaussian object takes a variance parameter, so this
-            should be :code:`[var]`.
-        basis_hypers: sequence
-            A sequence of hyperparameters of the basis object.
-        likelihood_args: sequence, optional
-            sequence of arguments to pass to the likelihood function. These
-            are non-learnable parameters. They can be scalars or arrays of
-            length Ns.
-        nsamples: int, optional
-            The number of samples to draw from the posterior in order to
-            approximate the predictive mean and variance.
-=======
     Xs: ndarray
         (Ns,d) array query input dataset (Ns samples, D dimensions).
     likelihood: Object
@@ -439,7 +330,6 @@
     nsamples: int, optional
         The number of samples to draw from the posterior in order to
         approximate the predictive mean and variance.
->>>>>>> f3f68990
 
     Returns
     -------
@@ -457,11 +347,7 @@
     # Get latent function samples
     N = Xs.shape[0]
     ys = np.empty((N, nsamples))
-<<<<<<< HEAD
-    fsamples = _sample_func(Xs, basis, m, C, basis_hypers, nsamples)
-=======
     fsamples = sample_func(Xs, basis, m, C, basis_hypers, nsamples)
->>>>>>> f3f68990
 
     # Push samples though likelihood expected value
     for i, f in enumerate(fsamples):
@@ -472,16 +358,10 @@
     Vy = ((ys - Ey[:, np.newaxis])**2).sum(axis=1) / nsamples
     Ey_min = ys.min(axis=1)
     Ey_max = ys.max(axis=1)
-<<<<<<< HEAD
-=======
 
     return Ey, Vy, Ey_min, Ey_max
->>>>>>> f3f68990
-
-    return Ey, Vy, Ey_min, Ey_max
-
-<<<<<<< HEAD
-=======
+
+
 def predict_logpdf(ys, Xs, likelihood, basis, m, C, likelihood_hypers,
                    basis_hypers, likelihood_args=(), nsamples=100):
     r"""
@@ -544,7 +424,6 @@
 
     return logp, logp_min, logp_max
 
->>>>>>> f3f68990
 
 def predict_cdf(quantile, Xs, likelihood, basis, m, C, likelihood_hypers,
                 basis_hypers, likelihood_args=(), nsamples=100):
@@ -553,34 +432,6 @@
 
     Parameters
     ----------
-<<<<<<< HEAD
-        quantile: float
-            The predictive probability, :math:`p(y^* \leq \text{quantile} |
-            \mathbf{X}, y)`.
-        Xs: ndarray
-            (Ns,d) array query input dataset (Ns samples, D dimensions).
-        likelihood: Object
-            A likelihood object, see the likelihoods module.
-        basis: Basis
-            A basis object, see the basis_functions module.
-        m: ndarray
-            (D,) array of regression weights (posterior).
-        C: ndarray
-            (D,) or (D, D) array of regression weight covariances (posterior).
-        likelihood_hypers: sequence
-            a sequence of parameters for the likelihood object, e.g. the
-            likelihoods.Gaussian object takes a variance parameter, so this
-            should be :code:`[var]`.
-        basis_hypers: sequence
-            A sequence of hyperparameters of the basis object.
-        likelihood_args: sequence, optional
-            sequence of arguments to pass to the likelihood function. These
-            are non-learnable parameters. They can be scalars or arrays of
-            length Ns.
-        nsamples: int, optional
-            The number of samples to draw from the posterior in order to
-            approximate the predictive mean and variance.
-=======
     quantile: float
         The predictive probability, :math:`p(y^* \leq \text{quantile} |
         \mathbf{x}^*, \mathbf{X}, y)`.
@@ -606,7 +457,6 @@
     nsamples: int, optional
         The number of samples to draw from the posterior in order to
         approximate the predictive mean and variance.
->>>>>>> f3f68990
 
     Returns
     -------
@@ -624,9 +474,6 @@
     # Get latent function samples
     N = Xs.shape[0]
     ps = np.empty((N, nsamples))
-<<<<<<< HEAD
-    fsamples = _sample_func(Xs, basis, m, C, basis_hypers, nsamples)
-=======
     fsamples = sample_func(Xs, basis, m, C, basis_hypers, nsamples)
 
     # Push samples though likelihood cdf
@@ -640,24 +487,8 @@
     p_max = ps.max(axis=1)
 
     return p, p_min, p_max
->>>>>>> f3f68990
-
-    # Push samples though likelihood cdf
-    for i, f in enumerate(fsamples):
-        ps[:, i] = likelihood.cdf(quantile, f,
-                                  *chain(likelihood_hypers, likelihood_args))
-
-<<<<<<< HEAD
-    # Average transformed samples (MC integration)
-    p = ps.mean(axis=1)
-    p_min = ps.min(axis=1)
-    p_max = ps.max(axis=1)
-
-    return p, p_min, p_max
-
-
-=======
->>>>>>> f3f68990
+
+
 def predict_interval(alpha, Xs, likelihood, basis, m, C, likelihood_hypers,
                      basis_hypers, likelihood_args=(), nsamples=100,
                      multiproc=True):
@@ -667,35 +498,6 @@
 
     Parameters
     ----------
-<<<<<<< HEAD
-        alpha: float
-            The percentile confidence interval (e.g. 95%) to return.
-        Xs: ndarray
-            (Ns,d) array query input dataset (Ns samples, D dimensions).
-        likelihood: Object
-            A likelihood object, see the likelihoods module.
-        basis: Basis
-            A basis object, see the basis_functions module.
-        m: ndarray
-            (D,) array of regression weights (posterior).
-        C: ndarray
-            (D,) or (D, D) array of regression weight covariances (posterior).
-        likelihood_hypers: sequence
-            a sequence of parameters for the likelihood object, e.g. the
-            likelihoods.Gaussian object takes a variance parameter, so this
-            should be :code:`[var]`.
-        basis_hypers: sequence
-            A sequence of hyperparameters of the basis object.
-        likelihood_args: sequence, optional
-            sequence of arguments to pass to the likelihood function. These
-            are non-learnable parameters. They can be scalars or arrays of
-            length Ns.
-        nsamples: int, optional
-            The number of samples to draw from the posterior in order to
-            approximate the predictive mean and variance.
-        multiproc: bool, optional
-            Use multiprocessing to paralellise this prediction computation.
-=======
     alpha: float
         The percentile confidence interval (e.g. 95%) to return.
     Xs: ndarray
@@ -722,7 +524,6 @@
         approximate the predictive mean and variance.
     multiproc: bool, optional
         Use multiprocessing to paralellise this prediction computation.
->>>>>>> f3f68990
 
     Returns
     -------
@@ -733,25 +534,14 @@
     """
 
     N = Xs.shape[0]
-<<<<<<< HEAD
 
     # Generate latent function samples per observation (n in N)
-    fsamples = _sample_func(Xs, basis, m, C, basis_hypers, nsamples, genaxis=0)
+    fsamples = sample_func(Xs, basis, m, C, basis_hypers, nsamples, genaxis=0)
 
     # Make sure likelihood_args is consistent with work
     if len(likelihood_args) > 0:
         likelihood_args = _reshape_likelihood_args(likelihood_args, N)
 
-=======
-
-    # Generate latent function samples per observation (n in N)
-    fsamples = sample_func(Xs, basis, m, C, basis_hypers, nsamples, genaxis=0)
-
-    # Make sure likelihood_args is consistent with work
-    if len(likelihood_args) > 0:
-        likelihood_args = _reshape_likelihood_args(likelihood_args, N)
-
->>>>>>> f3f68990
     # Now create work for distrbuted workers
     work = ((f[0], likelihood, likelihood_hypers, f[1:], alpha)
             for f in zip(fsamples, *likelihood_args))
@@ -878,33 +668,6 @@
     return qln, qun
 
 
-<<<<<<< HEAD
-def _sample_func(Xs, basis, m, C, basis_hypers, nsamples, genaxis=1):
-    # genaxis == 1 will give you one sample at a time of f for ALL observations
-    #   (so it will iterate over nsamples).
-    # genaxis == 0 will give you all samples of f for ONE observation at a
-    #   time (so it will iterate through Xs, row by row)
-
-    D, K = m.shape
-
-    # Generate weight samples from all mixture components
-    k = np.random.randint(0, K, size=(nsamples,))
-    w = m[:, k] + np.random.randn(D, nsamples) * np.sqrt(C[:, k])
-
-    # Now generate latent functions samples either colwise or rowwise
-    if genaxis == 1:
-        Phi = basis(Xs, *basis_hypers)
-        fs = (Phi.dot(ws) for ws in w.T)
-    elif genaxis == 0:
-        fs = (basis(np.atleast_2d(Xn), *basis_hypers).dot(w) for Xn in Xs)
-    else:
-        raise ValueError("Invalid axis to generate samples from")
-
-    return fs
-
-
-=======
->>>>>>> f3f68990
 def _dgausll(x, mean, dcov):
     # This is faster than calling scipy.stats.norm.logpdf
 
