"""
Stochastic Gradient Descent
"""

import numpy as np
from scipy.optimize import OptimizeResult
from revrand.optimize.sgd_updater import (AdaDelta)

<<<<<<< HEAD
def sgd(fun, x0, Data, args=(), bounds=None, batchsize=100,
        gtol=1e-3, passes=10, eval_obj=False, rate=0.95, eta=1e-6):
=======

def sgd(fun, x0, Data, args=(), bounds=None, batchsize=100, rate=0.9,
        eta=1e-5, gtol=1e-3, passes=10, eval_obj=False):
>>>>>>> a29c5c13
    """ Stochastic Gradient Descent, using ADADELTA for setting the learning
        rate.

        Arguments:
            fun: the function to evaluate, this must have the signature
                `[obj,] grad = fun(x, Data, ...)`, where the `eval_obj`
                argument tells `sgd` if an objective function value is going to
                be returned by `fun`.
            x0: a sequence/1D array of initial values for the parameters to
                learn.
            Data: a numpy array or sequence of data to input into `fun`. This
                will be split along the first axis (axis=0), and then input
                into `fun`.
            args: an optional sequence of arguments to give to fun.
            bounds: sequence, optional. Bounds for variables, (min, max) pairs
                for each element in x, defining the bounds on that parameter.
                Use None for one of min or max when there is no bound in that
                direction.
            batchsize: (int), optional. The number of observations in an SGD
                batch.
            rate, (float): ADADELTA smoothing/decay rate parameter, must be [0,
                1].
            eta, (float): ADADELTA "jitter" term to ensure continued learning
                (should be small).
            gtol, (float): optional. The norm of the gradient of x that will
                trigger a convergence condition.
            passes, (int): Number of complete passes through the data before
                optimization terminates (unless it converges first).
            eval_obj, (bool): optional. This indicates whether or not `fun`
                also evaluates and returns the objective function value. If
                this is true, `fun` must return `(obj, grad)` and then a list
                of objective function values is also returned.

        Returns:
            (dict): with members:

                'x' (array): the final result
                'norms' (list): the list of gradient norms
                'message' (str): the convergence condition ('converge' or
                    'maxiter')
                'objs' (list): the list of objective function evaluations of
                    `eval_obj` is True.
                'fun' (float): the final objective function evaluation if
                    `eval_obj` is True.
    """
    updater = AdaDelta(rate, eta)
    return sgd_u(fun, x0, Data, args, updater, bounds,
                 batchsize, gtol, passes, eval_obj)


def sgd_u(fun, x0, Data, args=(), updater=AdaDelta(), bounds=None,
        batchsize=100, gtol=1e-3, passes=10, eval_obj=False):
    """
        Stochastic Gradient Descent, using provided 'updater' for setting
        the learning rate. Defaults to ADADELTA.
    """

    N = Data.shape[0]
    x = np.array(x0, copy=True, dtype=float)
    D = x.shape[0]

    # Make sure we have a valid batch size
    if N < batchsize:
        batchsize = N

    # Process bounds
    if bounds is not None:
        if len(bounds) != D:
            raise ValueError("The dimension of the bounds does not match x0!")

        lower = np.array([-np.inf if b[0] is None else b[0] for b in bounds])
        upper = np.array([np.inf if b[1] is None else b[1] for b in bounds])

<<<<<<< HEAD
        if len(lower) != D:
            raise ValueError("The dimension of the bounds does not match x0!")
=======
    # Initialise
    gnorm = np.inf
    Eg2 = 0
    Edx2 = 0
>>>>>>> a29c5c13

    # Learning Records
    obj = None
    objs = []
    norms = []
    allpasses = True

    for p in range(passes):
        for ind in _sgd_pass(N, batchsize):

            if not eval_obj:
                grad = fun(x, Data[ind], *args)
            else:
                obj, grad = fun(x, Data[ind], *args)

            # Truncate gradients if bounded
            if bounds is not None:
                xlower = x <= lower
                grad[xlower] = np.minimum(grad[xlower], 0)
                xupper = x >= upper
                grad[xupper] = np.maximum(grad[xupper], 0)

            # perform update
            x = updater(x, grad)

            # Truncate steps if bounded
            if bounds is not None:
                x = np.minimum(np.maximum(x, lower), upper)

            gnorm = np.linalg.norm(grad)
            norms.append(gnorm)
            if eval_obj:
                objs.append(obj)

            if gnorm <= gtol:
                allpasses = False
                break

    # Format results
    res = OptimizeResult(
        x=x,
        norms=norms,
        message='converge' if not allpasses else 'all passes',
        fun=obj,
        objs=objs
    )

    return res


def _sgd_batches(N, batchsize):
    """ Batch index generator for SGD that will yeild random batches, and touch
        all of the data (given sufficient interations). This is an infinite
        sequence.

        Arguments:
            N, (int): length of dataset.
            batchsize, (int): number of data points in each batch.

        Yields:
            array: of size (batchsize,) of random (int).
    """

    while True:
        return _sgd_pass(N, batchsize)


def _sgd_pass(N, batchsize):
    """ Batch index generator for SGD that will yeild random batches for a
        single pass through the whole dataset (i.e. a finitie sequence).

        Arguments:
            N, (int): length of dataset.
            batchsize, (int): number of data points in each batch.

        Yields:
            array: of size (batchsize,) of random (int).
    """

    batch_inds = np.array_split(np.random.permutation(N), round(N / batchsize))

    for b_inds in batch_inds:
        yield b_inds<|MERGE_RESOLUTION|>--- conflicted
+++ resolved
@@ -6,14 +6,9 @@
 from scipy.optimize import OptimizeResult
 from revrand.optimize.sgd_updater import (AdaDelta)
 
-<<<<<<< HEAD
+
 def sgd(fun, x0, Data, args=(), bounds=None, batchsize=100,
         gtol=1e-3, passes=10, eval_obj=False, rate=0.95, eta=1e-6):
-=======
-
-def sgd(fun, x0, Data, args=(), bounds=None, batchsize=100, rate=0.9,
-        eta=1e-5, gtol=1e-3, passes=10, eval_obj=False):
->>>>>>> a29c5c13
     """ Stochastic Gradient Descent, using ADADELTA for setting the learning
         rate.
 
@@ -86,16 +81,6 @@
 
         lower = np.array([-np.inf if b[0] is None else b[0] for b in bounds])
         upper = np.array([np.inf if b[1] is None else b[1] for b in bounds])
-
-<<<<<<< HEAD
-        if len(lower) != D:
-            raise ValueError("The dimension of the bounds does not match x0!")
-=======
-    # Initialise
-    gnorm = np.inf
-    Eg2 = 0
-    Edx2 = 0
->>>>>>> a29c5c13
 
     # Learning Records
     obj = None
