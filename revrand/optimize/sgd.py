--- conflicted
+++ resolved
@@ -195,17 +195,10 @@
 # SGD minimizer
 #
 
-<<<<<<< HEAD
-def sgd(fun, x0, data, args=(), bounds=None, batch_size=100, passes=10,
-        updater=None, eval_obj=False):
-    """
-    Stochastic Gradient Descent, using ADADELTA for setting the learning rate.
-=======
 def sgd(fun, x0, data, args=(), bounds=None, batch_size=10, maxiter=1000,
         updater=None, eval_obj=False):
     """
     Stochastic Gradient Descent.
->>>>>>> f3f68990
 
     Parameters
     ----------
@@ -228,14 +221,8 @@
         there is no bound in that direction.
     batch_size: int, optional
         The number of observations in an SGD batch.
-<<<<<<< HEAD
-    passes: int, optional
-        Number of complete passes through the data before optimization
-        terminates (unless it converges first).
-=======
     maxiter: int, optional
         Number of mini-batch iterations before optimization terminates.
->>>>>>> f3f68990
     updater: SGDUpdater, optional
         The type of gradient update to use, by default this is AdaDelta
     eval_obj: bool, optional
@@ -252,11 +239,7 @@
         norms: list
             the list of gradient norms
         message: str
-<<<<<<< HEAD
-            the convergence condition ('converge' or 'maxiter')
-=======
             the convergence condition ('maxiter reached' or error)
->>>>>>> f3f68990
         objs: list
             the list of objective function evaluations if :code:`eval_obj`
             is True.
@@ -290,21 +273,11 @@
 
     for ind in _sgd_iter(maxiter, N, batch_size):
 
-<<<<<<< HEAD
-            if not eval_obj:
-                grad = fun(x, *chain(_split_data(data, ind), args))
-            else:
-                obj, grad = fun(x, *chain(_split_data(data, ind), args))
-                objs.append(obj)
-
-            norms.append(np.linalg.norm(grad))
-=======
         if not eval_obj:
             grad = fun(x, *chain(_split_data(data, ind), args))
         else:
             obj, grad = fun(x, *chain(_split_data(data, ind), args))
             objs.append(obj)
->>>>>>> f3f68990
 
         norms.append(np.linalg.norm(grad))
 
@@ -318,22 +291,15 @@
         # perform update
         x = updater(x, grad)
 
-<<<<<<< HEAD
-=======
         # Trucate steps if bounded
         if bounds is not None:
             x = np.clip(x, lower, upper)
 
->>>>>>> f3f68990
     # Format results
     res = OptimizeResult(
         x=x,
         norms=norms,
-<<<<<<< HEAD
-        message='all passes',
-=======
         message='maxiter reached',
->>>>>>> f3f68990
         fun=obj,
         objs=objs
     )
@@ -383,8 +349,6 @@
     return batch_inds
 
 
-<<<<<<< HEAD
-=======
 def _sgd_iter(maxiter, N, batch_size, random_state=None):
     """ Batch index generator for SGD that will yeild random batches for a
         a defined number of iterations. This calls _sgd_pass until the required
@@ -408,7 +372,6 @@
                 break
 
 
->>>>>>> f3f68990
 def _normalize_bound(bound):
     """
     Examples
