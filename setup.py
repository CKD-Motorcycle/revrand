--- conflicted
+++ resolved
@@ -26,11 +26,7 @@
 
 setup(
     name='revrand',
-<<<<<<< HEAD
-    version='0.4.1',
-=======
     version='0.4.2',
->>>>>>> f3f68990
     description='A library of scalable Bayesian generalised linear models with'
                 ' fancy features',
     author='Daniel Steinberg',
@@ -42,7 +38,7 @@
     },
     tests_require=['pytest', 'scikit-learn'],
     install_requires=[
-        'scipy >= 0.14.1',
+        'scipy >= 0.17.0',
         'numpy >= 1.8.2',
         'six >= 1.9.0',
         'decorator >= 4.0.6'
