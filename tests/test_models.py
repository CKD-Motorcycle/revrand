--- conflicted
+++ resolved
@@ -79,24 +79,15 @@
     largs = (n,)
 
     # SGD
-<<<<<<< HEAD
-    params = glm.learn(X, y, lhood, basis, likelihood_args=largs)
-=======
     params = glm.learn(X, y, lhood, basis, likelihood_args=largs, maxiter=2000)
->>>>>>> f3f68990
     Ey, _, _, _ = glm.predict_moments(X, lhood, basis, *params,
                                       likelihood_args=largs)
 
     assert smse(f, Ey) < 1
 
     # LBFGS
-<<<<<<< HEAD
-    params = glm.learn(X, y, lhood, basis, use_sgd=False,
-                       likelihood_args=largs)
-=======
     params = glm.learn(X, y, lhood, basis, use_sgd=False, tol=1e-7,
                        maxiter=2000, likelihood_args=largs)
->>>>>>> f3f68990
     Ey, _, _, _ = glm.predict_moments(X, lhood, basis, *params,
                                       likelihood_args=largs)
 
